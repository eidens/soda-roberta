transformers
torch
python-dotenv
nltk
<<<<<<< HEAD
# tensorflow  # necessary for tensorboard to work properly
# tensorboard
# nvidia-pyindex  # https://github.com/NVIDIA/tensorflow#install
# nvidia-tensorflow
# nvidia-tensorboard-plugin-dlprof
# nvidia-tensorboard
=======
tensorboard
sklearn
>>>>>>> 011e1b5a
<|MERGE_RESOLUTION|>--- conflicted
+++ resolved
@@ -2,14 +2,5 @@
 torch
 python-dotenv
 nltk
-<<<<<<< HEAD
-# tensorflow  # necessary for tensorboard to work properly
-# tensorboard
-# nvidia-pyindex  # https://github.com/NVIDIA/tensorflow#install
-# nvidia-tensorflow
-# nvidia-tensorboard-plugin-dlprof
-# nvidia-tensorboard
-=======
 tensorboard
-sklearn
->>>>>>> 011e1b5a
+sklearn