--- conflicted
+++ resolved
@@ -36,19 +36,6 @@
     command: tensorboard --logdir /runs --port 6007 # --bind_all
 
   celery:
-<<<<<<< HEAD
-    build:
-      context: .
-      dockerfile: './Dockerfile'
-    depends_on:
-    - nlp
-    - rabbitmq
-    volumes:
-    - .:/app
-    working_dir: /app
-    command: celery --app=lm worker --loglevel=info
-  
-=======
     image: sdbert
     depends_on:
     - nlp
@@ -58,7 +45,6 @@
     working_dir: /app
     command: celery --app=lm worker --loglevel=info
 
->>>>>>> 0f9cb35b
   flower:
     image: sdbert
     depends_on:
