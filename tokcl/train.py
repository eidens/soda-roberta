--- conflicted
+++ resolved
@@ -84,22 +84,14 @@
         overwrite_output_dir=True,
         learning_rate=5e-5,
         warmup_steps=0,
-<<<<<<< HEAD
         num_train_epochs=10,
-=======
-        num_train_epochs=3,
->>>>>>> c3708324
         per_device_train_batch_size=32,
         per_device_eval_batch_size=32,
         evaluation_strategy='steps',
         save_total_limit=3,
         logging_steps=10,
         eval_steps=10,
-<<<<<<< HEAD
-        save_steps=100,
-=======
         save_steps=50,
->>>>>>> c3708324
         prediction_loss_only=False
     )
 
