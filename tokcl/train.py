--- conflicted
+++ resolved
@@ -44,25 +44,15 @@
 model = RobertaForTokenClassification.from_pretrained('roberta-base', num_labels=num_labels)
 
 training_args = TrainingArguments(
-<<<<<<< HEAD
-    output_dir=NER_MODEL,
-=======
     output_dir=NER_MODEL_PATH,
->>>>>>> 15382854
     overwrite_output_dir=False,
     num_train_epochs=10,
     per_device_train_batch_size=32,
     per_device_eval_batch_size=32,
     evaluation_strategy='steps',
-<<<<<<< HEAD
-    eval_steps=50,
-    save_steps=100,
     save_total_limit=3,
-=======
     eval_steps=100,
     save_steps=100,
-    save_total_limit=2,
->>>>>>> 15382854
     prediction_loss_only=False,
 )
 
