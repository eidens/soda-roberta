# https://github.com/huggingface/transformers/blob/master/examples/token-classification/run_ner.py
from typing import NamedTuple
from argparse import ArgumentParser
from pathlib import Path
from dataclasses import dataclass, field
import torch
from transformers import (
    RobertaForTokenClassification, RobertaTokenizerFast,
    TrainingArguments, DataCollatorForTokenClassification,
    Trainer, HfArgumentParser,
)
from datasets import load_dataset, GenerateMode
# from datasets.utils.download_manager import GenerateMode
from .metrics import MetricsComputer
from .show import ShowExample
from common.config import config
from common import TOKENIZER_PATH, NER_DATASET, NER_MODEL_PATH, HUGGINGFACE_CACHE


def train(no_cache: bool, data_config_name: str, training_args: TrainingArguments):
    # print(f"Loading tokenizer from {TOKENIZER_PATH}.")
    # tokenizer = RobertaTokenizerFast.from_pretrained(TOKENIZER_PATH, max_len=config.max_length)
    tokenizer = RobertaTokenizerFast.from_pretrained('roberta-base', max_len=config.max_length)
    print(f"tokenizer vocab size: {tokenizer.vocab_size}")

    print(f"\nLoading and tokenizing datasets found in {NER_DATASET}.")
    train_dataset, eval_dataset, test_dataset = load_dataset(
        './tokcl/loader.py',
        data_config_name,
        data_dir=NER_DATASET,
        split=["train", "validation", "test"],
        download_mode=GenerateMode.FORCE_REDOWNLOAD if no_cache else GenerateMode.REUSE_DATASET_IF_EXISTS,
        cache_dir=HUGGINGFACE_CACHE,
        tokenizer=tokenizer
    )
    print(f"\nTraining with {len(train_dataset)} examples.")
    print(f"Evaluating on {len(eval_dataset)} examples.")

    data_collator = DataCollatorForTokenClassification(
        tokenizer=tokenizer,
        max_length=config.max_length
    )

    num_labels = train_dataset.info.features['labels'].feature.num_classes
    label_list = train_dataset.info.features['labels'].feature.names
    print(f"\nTraining on {num_labels} features:")
    print(", ".join(label_list))

    compute_metrics = MetricsComputer(label_list=label_list)

    model = RobertaForTokenClassification.from_pretrained('roberta-base', num_labels=num_labels)

<<<<<<< HEAD
    training_args = TrainingArguments(
        output_dir=model_path,
        overwrite_output_dir=True,
        learning_rate=5e-5,
        warmup_steps=0,
        num_train_epochs=20,
        per_device_train_batch_size=32,
        per_device_eval_batch_size=32,
        evaluation_strategy='steps',
        save_total_limit=3,
        logging_steps=20,
        eval_steps=20,
        save_steps=100,
        prediction_loss_only=False
    )

=======
>>>>>>> 13dc3165
    print("\nTraining arguments:")
    print(training_args)

    trainer = Trainer(
        model=model,
        args=training_args,
        data_collator=data_collator,
        train_dataset=train_dataset,
        eval_dataset=eval_dataset,
        compute_metrics=compute_metrics,
        callbacks=[ShowExample(tokenizer, label_list)]
    )

    print(f"CUDA available: {torch.cuda.is_available()}")

    trainer.train()
    trainer.save_model(training_args.output_dir)

    print(f"Testing on {len(test_dataset)}.")
    pred: NamedTuple = trainer.predict(test_dataset, metric_key_prefix='test')
    print(f"{pred.metrics}")


if __name__ == "__main__":

    parser = HfArgumentParser((TrainingArguments), description="Traing script.")
    parser.add_argument("data_config_name", nargs="?", default="NER", choices=["NER", "ROLES", "BORING", "PANELIZATION"], help="Name of the dataset configuration to use.")
    parser.add_argument("--no-cache", action="store_true", help="Flag that forces re-donwloading the dataset rather than re-using it from the cacher.")
    training_args, args = parser.parse_args_into_dataclasses()
    no_cache = args.no_cache
    data_config_name = args.data_config_name
    train(no_cache, data_config_name, training_args)<|MERGE_RESOLUTION|>--- conflicted
+++ resolved
@@ -50,25 +50,6 @@
 
     model = RobertaForTokenClassification.from_pretrained('roberta-base', num_labels=num_labels)
 
-<<<<<<< HEAD
-    training_args = TrainingArguments(
-        output_dir=model_path,
-        overwrite_output_dir=True,
-        learning_rate=5e-5,
-        warmup_steps=0,
-        num_train_epochs=20,
-        per_device_train_batch_size=32,
-        per_device_eval_batch_size=32,
-        evaluation_strategy='steps',
-        save_total_limit=3,
-        logging_steps=20,
-        eval_steps=20,
-        save_steps=100,
-        prediction_loss_only=False
-    )
-
-=======
->>>>>>> 13dc3165
     print("\nTraining arguments:")
     print(training_args)
 
