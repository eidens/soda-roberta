--- conflicted
+++ resolved
@@ -61,13 +61,8 @@
     print(f"Evaluating on {len(eval_dataset)} examples.")
 
     data_collator = DataCollatorForTokenClassification(
-<<<<<<< HEAD
-        tokenizer=tokenizer,
+        tokenizer=TOKENIZER,
         #padding=True,
-=======
-        tokenizer=TOKENIZER,
-        padding=True,
->>>>>>> 4fcdadb3
         max_length=config.max_length
     )
 
