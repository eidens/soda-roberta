--- conflicted
+++ resolved
@@ -54,12 +54,8 @@
     save_total_limit=3,
     eval_steps=100,
     save_steps=100,
-<<<<<<< HEAD
     prediction_loss_only=False,
     fp16=True
-=======
-    prediction_loss_only=False
->>>>>>> ce095140
 )
 
 print("\nTraining arguments:")
