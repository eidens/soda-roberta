--- conflicted
+++ resolved
@@ -52,12 +52,8 @@
     parser = ArgumentParser(description="Tags text.")
     parser.add_argument("text", nargs="?", default="This is Creb1 speaking", help="Directory where the xml files are located.")
     args = parser.parse_args()
-<<<<<<< HEAD
     model = RobertaForTokenClassification.from_pretrained(f"{NER_MODEL_PATH}/checkpoint-300")
-=======
     text = args.text
-    model = RobertaForTokenClassification.from_pretrained(f"{NER_MODEL_PATH}")
->>>>>>> 48062a14
     pre_trained_tokenizer = RobertaTokenizer.from_pretrained('roberta-base')
     pre_trained_tokenizer.save_pretrained("/tmp/pre_trained_tokenizer")
     tokenizer = ByteLevelBPETokenizer.from_file(
