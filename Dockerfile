FROM nvcr.io/nvidia/pytorch:20.12-py3

RUN apt-get update
RUN pip install --upgrade pip setuptools
RUN pip install python-dotenv==0.15.0
RUN pip install nltk==3.5
RUN pip install scikit-learn==0.24.0
RUN pip install transformers==4.1.1
RUN pip install datasets==1.2.1
# uninstalling TensorBoard 1.15.0+nv is making problem with 'cannot convert 0 to DType'
# RUN pip uninstall -y tensorflow
RUN pip uninstall -y nvidia-tensorboard
<<<<<<< HEAD
RUN pip install tensorflow
=======
RUN pip install tensorflow==2.4.0
>>>>>>> 15143abf
RUN pip install seqeval==1.2.2
RUN pip install celery==5.0.5
RUN pip install flower==0.9.7
RUN pip install spacy==2.3.5
RUN pip install lxml==4.6.2
# download language models for spacy
RUN python -m spacy download en_core_web_sm<|MERGE_RESOLUTION|>--- conflicted
+++ resolved
@@ -10,11 +10,7 @@
 # uninstalling TensorBoard 1.15.0+nv is making problem with 'cannot convert 0 to DType'
 # RUN pip uninstall -y tensorflow
 RUN pip uninstall -y nvidia-tensorboard
-<<<<<<< HEAD
-RUN pip install tensorflow
-=======
 RUN pip install tensorflow==2.4.0
->>>>>>> 15143abf
 RUN pip install seqeval==1.2.2
 RUN pip install celery==5.0.5
 RUN pip install flower==0.9.7
